--- conflicted
+++ resolved
@@ -6909,16 +6909,6 @@
 def enable_16bit_types : DXCFlag<"enable-16bit-types">, Alias<fnative_half_type>,
   HelpText<"Enable 16-bit types and disable min precision types."
            "Available in HLSL 2018 and shader model 6.2.">;
-<<<<<<< HEAD
-
-//===----------------------------------------------------------------------===//
-// Nomp Options
-//===----------------------------------------------------------------------===//
-
-def fnomp: Flag<["-"], "fnomp">, Group<f_Group>, Flags<[CC1Option, NoArgumentUnused]>,
-  HelpText<"Parse Nomp pragmas and generate libnomp API calls">;
-def fno_nomp: Flag<["-"], "fno-nomp">, Group<f_Group>, Flags<[NoArgumentUnused]>;
-=======
 def hlsl_entrypoint : Option<["-"], "hlsl-entry", KIND_SEPARATE>,
                       Group<dxc_Group>,
                       Flags<[CC1Option]>,
@@ -6928,4 +6918,11 @@
                      Group<dxc_Group>,
                      Flags<[DXCOption, NoXarchOption]>,
                      HelpText<"Entry point name">;
->>>>>>> 4401bde3
+
+//===----------------------------------------------------------------------===//
+// Nomp Options
+//===----------------------------------------------------------------------===//
+
+def fnomp: Flag<["-"], "fnomp">, Group<f_Group>, Flags<[CC1Option, NoArgumentUnused]>,
+  HelpText<"Parse Nomp pragmas and generate libnomp API calls">;
+def fno_nomp: Flag<["-"], "fno-nomp">, Group<f_Group>, Flags<[NoArgumentUnused]>;